"""Extensions to scipy.stats functions."""
import numpy as np
import scipy.stats
from numpy.linalg import inv
from scipy.special import erf, logsumexp
from scipy.stats._multivariate import multivariate_normal_frozen

from lsbi.utils import bisect, logdet


class multivariate_normal(object):
    """Vectorised multivariate normal distribution.

    This extends scipy.stats.multivariate_normal to allow for vectorisation across
    the distribution parameters. mean can be an array of shape (..., dim) and cov
    can be an array of shape (..., dim, dim) where ... represent arbitrary broadcastable
    shapes.

    Implemented with the same style as scipy.stats.multivariate_normal, except that
    results are not squeezed.

    Parameters
    ----------
    mean : array_like, shape (..., dim)
        Mean of each component.

    cov array_like, shape (..., dim, dim)
        Covariance matrix of each component.

    shape: tuple, optional, default=()
        Shape of the distribution. Useful for forcing a broadcast beyond that
        inferred by mean and cov shapes

    """

    def __init__(self, mean, cov, shape=()):
        self.mean = np.atleast_1d(mean)
        self.cov = np.atleast_2d(cov)
        self.shape = shape
        assert self.cov.shape[-2:] == (self.dim, self.dim)

    @property
    def shape(self):
        """Shape of the distribution."""
        return np.broadcast_shapes(
            self.mean.shape[:-1], self.cov.shape[:-2], self._shape
        )

    @shape.setter
    def shape(self, shape):
        self._shape = shape
        self._shape = self.shape

    @property
    def dim(self):
        """Dimension of the distribution."""
        return self.mean.shape[-1]

    def _flatten(self, x, *args):
        """Flatten the distribution parameters."""
        return np.broadcast_to(x, (*self.shape, *args)).reshape(-1, *args)

    def logpdf(self, x):
        """Log of the probability density function."""
        dx = x.reshape(-1, 1, self.dim) - self._flatten(self.mean, self.dim)
        invcov = self._flatten(np.linalg.inv(self.cov), self.dim, self.dim)
        chi2 = np.einsum("xaj,ajk,xak->xa", dx, invcov, dx)
        norm = -logdet(2 * np.pi * self.cov) / 2
        logpdf = norm - chi2.reshape((*x.shape[:-1], *self.shape)) / 2
        return logpdf

    def rvs(self, size=1):
        """Random variates."""
        size = np.atleast_1d(np.array(size, dtype=int))
        x = np.random.randn(np.prod(size), np.prod(self.shape, dtype=int), self.dim)
        L = self._flatten(np.linalg.cholesky(self.cov), self.dim, self.dim)
        t = self._flatten(self.mean, self.dim) + np.einsum("ajk,xak->xaj", L, x)
        return t.reshape(*size, *self.shape, self.dim)

    def marginalise(self, indices):
        """Marginalise over indices.

        Parameters
        ----------
        indices : array_like
            Indices to marginalise.

        Returns
        -------
        marginalised distribution: multimultivariate_normal
        """
        i = self._bar(indices)
        mean = self.mean[..., i]
        cov = self.cov[..., i, :][..., i]
        return multivariate_normal(mean, cov, self.shape)

    def condition(self, indices, values):
        """Condition on indices with values.

        Parameters
        ----------
        indices : array_like
            Indices to condition over.
        values : array_like
            Values to condition on.

        Returns
        -------
        conditional distribution: multimultivariate_normal
        """
        i = self._bar(indices)
        k = indices
        mean = self.mean[..., i] + np.einsum(
            "...ja,...ab,...b->...j",
            self.cov[..., i, :][..., :, k],
            inv(self.cov[..., k, :][..., :, k]),
            values - self.mean[..., k],
        )
        cov = self.cov[..., i, :][..., :, i] - np.einsum(
            "...ja,...ab,...bk->...jk",
            self.cov[..., i, :][..., :, k],
            inv(self.cov[..., k, :][..., :, k]),
            self.cov[..., k, :][..., :, i],
        )
        return multivariate_normal(mean, cov, self.shape)

    def _bar(self, indices):
        """Return the indices not in the given indices."""
        k = np.ones(self.dim, dtype=bool)
        k[indices] = False
        return k

    def bijector(self, x, inverse=False):
        """Bijector between U([0, 1])^d and the distribution.

        - x in [0, 1]^d is the hypercube space.
        - theta in R^d is the physical space.

        Computes the transformation from x to theta or theta to x depending on
        the value of inverse.

        Parameters
        ----------
        x : array_like, shape (..., d)
            if inverse: x is theta
            else: x is x
        inverse : bool, optional, default=False
            If True: compute the inverse transformation from physical to
            hypercube space.

        Returns
        -------
        transformed x or theta: array_like, shape (..., d)
        """
        L = np.linalg.cholesky(self.cov)
        old_shape = self.shape
        self.shape = np.broadcast_shapes(x.shape[:-1], self.shape)
        if inverse:
            invL = inv(L)
            y = np.einsum(
                "ajk,ak->aj",
                self._flatten(invL, self.dim, self.dim),
                self._flatten(x, self.dim) - self._flatten(self.mean, self.dim),
            )
            y = y.reshape(*self.shape, self.dim)
            self.shape = old_shape
            return scipy.stats.norm.cdf(y)
        else:
            y = scipy.stats.norm.ppf(x)
            z = self._flatten(self.mean, self.dim) + np.einsum(
                "ajk,ak->aj",
                self._flatten(L, self.dim, self.dim),
                self._flatten(y, self.dim),
            )
            z = z.reshape(*self.shape, self.dim)
            self.shape = old_shape
            return z

    def predict(self, A, b=0):
        """Predict the mean and covariance of a linear transformation.

        if:         x ~ N(mu, Sigma)
        then:  Ax + b ~ N(A mu + b, A Sigma A^T)

        Parameters
        ----------
        A : array_like, shape (..., k, n)
            Linear transformation matrix.
        b : array_like, shape (..., k), optional
            Linear transformation vector.

        Returns
        -------
        predicted distribution: mixture_multivariate_normal
        shape (..., k)
        """
<<<<<<< HEAD
        mean = np.einsum("...qn,...n->...q", A, self.mean) + b
        cov = np.einsum("...qn,...nm,...pm->...qp", A, self.cov, A)
        return multivariate_normal(mean, cov, self.shape)
=======
        k = A.shape[-2]
        old_shape = self.shape
        if b is None:
            b = np.zeros(A.shape[:-1])
        self.shape = np.broadcast_shapes(self.shape, A.shape[:-2], b.shape[:-1])
        A = self._flatten(A, k, self.dim)
        b = self._flatten(b, k)
        mean = np.einsum("kqn,kn->kq", A, self._flatten(self.mean, self.dim)) + b
        cov = np.einsum(
            "kqn,knm,kpm->kqp", A, self._flatten(self.cov, self.dim, self.dim), A
        )
        mean = mean.reshape(*self.shape, k)
        cov = cov.reshape(*self.shape, k, k)
        ans = multivariate_normal(mean, cov, self.shape)
        self.shape = old_shape
        return ans
>>>>>>> d57bbfb3


class mixture_normal(multivariate_normal):
    """Mixture of multivariate normal distributions.

    Broadcastable multivariate mixture model.

    Parameters
    ----------
    mean : array_like, shape (..., n, dim)
        Mean of each component.

    cov: array_like, shape (..., n, dim, dim)
        Covariance matrix of each component.

    logA: array_like, shape (..., n,)
        Log of the mixing weights.
    """

    def __init__(self, logA, mean, cov, shape=()):
        self.logA = np.array(logA)
        super().__init__(mean, cov, shape)

    @property
    def shape(self):
        """Shape of the distribution."""
        return np.broadcast_shapes(
            self.logA.shape, self.mean.shape[:-1], self.cov.shape[:-2], self._shape
        )

    @shape.setter
    def shape(self, shape):
        self._shape = shape
        self._shape = self.shape

    def logpdf(self, x):
        """Log of the probability density function."""
        logpdf = super().logpdf(x)
        logA = self.logA - scipy.special.logsumexp(self.logA)
        return scipy.special.logsumexp(logpdf + logA, axis=-1)

    def rvs(self, size=1):
        """Random variates."""
        size = np.atleast_1d(size)
        p = np.exp(self.logA - self.logA.max())
        p /= p.sum()
        i = np.random.choice(len(p), size, p=p)
        x = np.random.randn(*size, self.means.shape[-1])
        choleskys = np.linalg.cholesky(self.covs)
        return np.squeeze(self.means[i, ..., None] + choleskys[i] @ x[..., None])

    def marginalise(self, indices):
        """Marginalise over indices.

        Parameters
        ----------
        indices : array_like
            Indices to marginalise.

        Returns
        -------
        marginalised distribution: mixture_multivariate_normal
        """
        i = self._bar(indices)
        means = self.means[:, i]
        covs = self.covs[:, i][:, :, i]
        logA = self.logA
        return mixture_multivariate_normal(means, covs, logA)

    def condition(self, indices, values):
        """Condition on indices with values.

        Parameters
        ----------
        indices : array_like
            Indices to condition over.
        values : array_like
            Values to condition on.

        Returns
        -------
        conditional distribution: mixture_multivariate_normal
        """
        i = self._bar(indices)
        k = indices
        marginal = self.marginalise(i)

        means = self.means[:, i] + np.einsum(
            "ija,iab,ib->ij",
            self.covs[:, i][:, :, k],
            inv(self.covs[:, k][:, :, k]),
            (values - self.means[:, k]),
        )
        covs = self.covs[:, i][:, :, i] - np.einsum(
            "ija,iab,ibk->ijk",
            self.covs[:, i][:, :, k],
            inv(self.covs[:, k][:, :, k]),
            self.covs[:, k][:, :, i],
        )
        logA = (
            marginal.logpdf(values, reduce=False) + self.logA - marginal.logpdf(values)
        )
        return mixture_multivariate_normal(means, covs, logA)

    def _bar(self, indices):
        """Return the indices not in the given indices."""
        k = np.ones(self.means.shape[-1], dtype=bool)
        k[indices] = False
        return k

    def bijector(self, x, inverse=False):
        """Bijector between U([0, 1])^d and the distribution.

        - x in [0, 1]^d is the hypercube space.
        - theta in R^d is the physical space.

        Computes the transformation from x to theta or theta to x depending on
        the value of inverse.

        Parameters
        ----------
        x : array_like, shape (..., d)
            if inverse: x is theta
            else: x is x
        inverse : bool, optional, default=False
            If True: compute the inverse transformation from physical to
            hypercube space.

        Returns
        -------
        transformed x or theta: array_like, shape (..., d)
        """
        theta = np.empty_like(x)
        if inverse:
            theta[:] = x
            x = np.empty_like(x)

        for i in range(x.shape[-1]):
            m = self.means[..., :, i] + np.einsum(
                "ia,iab,...ib->...i",
                self.covs[:, i, :i],
                inv(self.covs[:, :i, :i]),
                theta[..., None, :i] - self.means[:, :i],
            )
            c = self.covs[:, i, i] - np.einsum(
                "ia,iab,ib->i",
                self.covs[:, i, :i],
                inv(self.covs[:, :i, :i]),
                self.covs[:, i, :i],
            )
            dist = mixture_multivariate_normal(
                self.means[:, :i], self.covs[:, :i, :i], self.logA
            )
            logA = (
                self.logA
                + dist.logpdf(theta[..., :i], reduce=False, keepdims=True)
                - dist.logpdf(theta[..., :i], keepdims=True)[..., None]
            )
            A = np.exp(logA - logsumexp(logA, axis=-1)[..., None])

            def f(t):
                return (A * 0.5 * (1 + erf((t[..., None] - m) / np.sqrt(2 * c)))).sum(
                    axis=-1
                ) - y

            if inverse:
                y = 0
                x[..., i] = f(theta[..., i])
            else:
                y = x[..., i]
                a = (m - 10 * np.sqrt(c)).min(axis=-1)
                b = (m + 10 * np.sqrt(c)).max(axis=-1)
                theta[..., i] = bisect(f, a, b)
        if inverse:
            return x
        else:
            return theta

    def _process_quantiles(self, x, dim):
        x = np.asarray(x, dtype=float)

        if x.ndim == 0:
            x = x[np.newaxis, np.newaxis]
        elif x.ndim == 1:
            if dim == 1:
                x = x[:, np.newaxis]
            else:
                x = x[np.newaxis, :]

        return x

    def predict(self, A, b=None):
        """Predict the mean and covariance of a linear transformation.

        if:         x ~ mixN(mu, Sigma, logA)
        then:  Ax + b ~ mixN(A mu + b, A Sigma A^T, logA)

        Parameters
        ----------
        A : array_like, shape (k, q, n)
            Linear transformation matrix.
        b : array_like, shape (k, q,), optional
            Linear transformation vector.

        Returns
        -------
        predicted distribution: mixture_multivariate_normal
        """
        if b is None:
            b = np.zeros(A.shape[:-1])
        means = np.einsum("kqn,kn->kq", A, self.means) + b
        covs = np.einsum("kqn,knm,kpm->kqp", A, self.covs, A)
        logA = self.logA
        return mixture_multivariate_normal(means, covs, logA)<|MERGE_RESOLUTION|>--- conflicted
+++ resolved
@@ -194,28 +194,9 @@
         predicted distribution: mixture_multivariate_normal
         shape (..., k)
         """
-<<<<<<< HEAD
         mean = np.einsum("...qn,...n->...q", A, self.mean) + b
         cov = np.einsum("...qn,...nm,...pm->...qp", A, self.cov, A)
         return multivariate_normal(mean, cov, self.shape)
-=======
-        k = A.shape[-2]
-        old_shape = self.shape
-        if b is None:
-            b = np.zeros(A.shape[:-1])
-        self.shape = np.broadcast_shapes(self.shape, A.shape[:-2], b.shape[:-1])
-        A = self._flatten(A, k, self.dim)
-        b = self._flatten(b, k)
-        mean = np.einsum("kqn,kn->kq", A, self._flatten(self.mean, self.dim)) + b
-        cov = np.einsum(
-            "kqn,knm,kpm->kqp", A, self._flatten(self.cov, self.dim, self.dim), A
-        )
-        mean = mean.reshape(*self.shape, k)
-        cov = cov.reshape(*self.shape, k, k)
-        ans = multivariate_normal(mean, cov, self.shape)
-        self.shape = old_shape
-        return ans
->>>>>>> d57bbfb3
 
 
 class mixture_normal(multivariate_normal):
