--- conflicted
+++ resolved
@@ -17,11 +17,7 @@
     'numpy',
     'scipy',
     'matplotlib',
-<<<<<<< HEAD
-    'torch',
     'anesthetic',
-=======
->>>>>>> 662af2e6
 ]
 classifiers = [
     "Programming Language :: Python :: 3",
